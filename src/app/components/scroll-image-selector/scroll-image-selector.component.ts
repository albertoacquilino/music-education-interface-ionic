/**
 * This file is part of the Music Education Interface project.
 * Copyright (C) 2025 Alberto Acquilino
 *
 * Licensed under the GNU Affero General Public License v3.0.
 * See the LICENSE file for more details.
 */

import { AfterViewInit, Component, ElementRef, EventEmitter, Input, OnChanges, Output, SimpleChanges, ViewChild } from '@angular/core';
import { IonicModule } from '@ionic/angular';

import { Haptics } from '@capacitor/haptics';
import { FontAwesomeModule } from '@fortawesome/angular-fontawesome';

import { CommonModule } from '@angular/common';
import { Howl } from 'howler';

const TICK_SOUND = new Howl({ src: ['assets/sounds/tick_weak.wav'] });


@Component({
    selector: 'scroll-image-component',
    template: `
    <div class="container">
      <div class="image-container">
        <img [src]="image">
      </div>

      <div class="scrollable" 
            #scrollContainer 
            (scroll)="onScroll()"
            (click)="onClick($event)">
            <div *ngFor="let image of images;" class="scroll-element" [style.height]="scrollElementHeight + 'px'">
                
            </div>
            <div *ngFor="let i of images" class="scroll-element" [style.height]="scrollElementHeight + 'px'"></div>
      </div>
    </div>
    `,
    styles: [`
    .container {
      position: relative;
      height: 300px; /* Set the desired height */
      width: 100%; /* Set the desired width */
      background-color: white;
      overscroll-behavior-y: contain;
    }

    .scrollable {
      position: absolute;
      top: 0;
      left: 0;
      overflow-y: scroll;
      height: 100%;
      width: 100%;
      scroll-snap-type: y proximity;
    }

    .scroll-element{
        width:100%;
    }

    .image-container {
      position: absolute;
      top: 0;
      left: 0;
      height: 100%;
      width: 100%;
      img {
        position: absolute;
        top: 0;
        left: 0;
        height: 100%;
        width: 100%;
        object-fit: contain;
      }
    }

    `],
    standalone: true,
    imports: [IonicModule, CommonModule, FontAwesomeModule],
})
export class ScrollImageComponent implements AfterViewInit, OnChanges{
    @Input() images: string[] = [];
    @Input() index: number = 0;
    @Input() scrollElementHeight: number = 30;
    @Output() indexChange: EventEmitter<number> = new EventEmitter<number>();

    image!: string;

    snapTimeout: ReturnType<typeof setTimeout> | null = null;

    @ViewChild('scrollContainer') private scrollContainer!: ElementRef;

    constructor() {}

    ngAfterViewInit() {
        if (this.index <= 0) {
            this.index = 0;
        }
        this.image = this.images[this.index];
        this.setScrollPositionFromIndex(this.index);
    }

    setScrollPositionFromIndex(idx: number) {
        const position = idx * this.scrollElementHeight;
        console.log('scroll to', position);
        setTimeout(() => {
            this.scrollContainer.nativeElement.scrollTo({ top: position, behavior: 'auto' });    
        }, 100);
        

    }

    ngOnChanges(changes: SimpleChanges): void {
        if (changes['index']) {
            const idx = changes['index'].currentValue;
            if (idx !== this.index) {
                this.index = idx;
                this.image = this.images[idx];
                this.setScrollPositionFromIndex(idx);
            }
        }

        if(changes['images']){
            this.images = changes['images'].currentValue;
        }
    }

    drag($event: any) {
        console.log('dragging', $event);
    }

    onScroll() {
        // cancel timeout
        if (this.snapTimeout) {
            clearTimeout(this.snapTimeout);
            this.snapTimeout = null;
        }

        const element = this.scrollContainer.nativeElement;
        const scrollPosition = element.scrollTop;

        console.log('scroll position', scrollPosition);

        let idx = Math.floor(scrollPosition / this.scrollElementHeight);
        idx = Math.min(idx, this.images.length - 1);
        idx = Math.max(idx, 0);

        if(idx !== this.index) {
            //TICK_SOUND.play();
            Haptics.selectionChanged();
        }
        
        this.index = idx;
        this.image = this.images[this.index];
        this.indexChange.emit(this.index);

        // set timeout to snap to the nearest note if inactive for 200msec
        this.snapTimeout = setTimeout(() => {
            // snap to the nearest note
            const snapTo = idx * this.scrollElementHeight;
            element.scrollTo({top: snapTo, behavior: 'smooth'});
            this.snapTimeout = null;
        }, 100);
    }
    onClick(event: MouseEvent) {
        const element = this.scrollContainer.nativeElement;
        const containerHeight = element.clientHeight; // Height of the scrollable container
        const clickPosition = event.clientY - element.getBoundingClientRect().top; // Y-position relative to container
<<<<<<< HEAD

        // Invert the index calculation
        const idx = Math.round((1 - clickPosition / containerHeight) * (this.images.length -1));

        // Ensure the index stays within valid bounds
        const boundedIndex = Math.max(0, Math.min(this.images.length - 1, idx));

        if (boundedIndex !== this.index) {
            Haptics.selectionChanged();
        }

        this.index = boundedIndex;
        this.image = this.images[this.index];
        this.indexChange.emit(this.index);

=======
        
        // Invert the index calculation
        const idx = Math.round((1 - clickPosition / containerHeight) * (this.images.length -1));
    
        // Ensure the index stays within valid bounds
        const boundedIndex = Math.max(0, Math.min(this.images.length - 1, idx));
    
        if (boundedIndex !== this.index) {
            Haptics.selectionChanged();
        }
    
        this.index = boundedIndex;
        this.image = this.images[this.index];
        this.indexChange.emit(this.index);
    
>>>>>>> 7ef2c322
        // Scroll smoothly to the selected image position
        const snapTo = boundedIndex * this.scrollElementHeight;
        element.scrollTo({ top: snapTo, behavior: 'smooth' });
    }
<<<<<<< HEAD
}
=======
    
}
>>>>>>> 7ef2c322
<|MERGE_RESOLUTION|>--- conflicted
+++ resolved
@@ -168,7 +168,6 @@
         const element = this.scrollContainer.nativeElement;
         const containerHeight = element.clientHeight; // Height of the scrollable container
         const clickPosition = event.clientY - element.getBoundingClientRect().top; // Y-position relative to container
-<<<<<<< HEAD
 
         // Invert the index calculation
         const idx = Math.round((1 - clickPosition / containerHeight) * (this.images.length -1));
@@ -184,30 +183,8 @@
         this.image = this.images[this.index];
         this.indexChange.emit(this.index);
 
-=======
-        
-        // Invert the index calculation
-        const idx = Math.round((1 - clickPosition / containerHeight) * (this.images.length -1));
-    
-        // Ensure the index stays within valid bounds
-        const boundedIndex = Math.max(0, Math.min(this.images.length - 1, idx));
-    
-        if (boundedIndex !== this.index) {
-            Haptics.selectionChanged();
-        }
-    
-        this.index = boundedIndex;
-        this.image = this.images[this.index];
-        this.indexChange.emit(this.index);
-    
->>>>>>> 7ef2c322
         // Scroll smoothly to the selected image position
         const snapTo = boundedIndex * this.scrollElementHeight;
         element.scrollTo({ top: snapTo, behavior: 'smooth' });
     }
-<<<<<<< HEAD
 }
-=======
-    
-}
->>>>>>> 7ef2c322
